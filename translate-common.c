/*
 *  Host code generation common components
 *
 *  Copyright (c) 2015 Peter Crosthwaite <crosthwaite.peter@gmail.com>
 *
 * This library is free software; you can redistribute it and/or
 * modify it under the terms of the GNU Lesser General Public
 * License as published by the Free Software Foundation; either
 * version 2 of the License, or (at your option) any later version.
 *
 * This library is distributed in the hope that it will be useful,
 * but WITHOUT ANY WARRANTY; without even the implied warranty of
 * MERCHANTABILITY or FITNESS FOR A PARTICULAR PURPOSE.  See the GNU
 * Lesser General Public License for more details.
 *
 * You should have received a copy of the GNU Lesser General Public
 * License along with this library; if not, see <http://www.gnu.org/licenses/>.
 */

#include "qemu/osdep.h"
#include "qemu-common.h"
#include "qom/cpu.h"
#include "sysemu/cpus.h"
#include "qemu/main-loop.h"

uintptr_t qemu_real_host_page_size;
intptr_t qemu_real_host_page_mask;

#ifndef CONFIG_USER_ONLY
/* mask must never be zero, except for A20 change call */
static void tcg_handle_interrupt(CPUState *cpu, int mask)
{
    int old_mask;
    g_assert(qemu_mutex_iothread_locked());

    old_mask = cpu->interrupt_request;
    cpu->interrupt_request |= mask;

    /*
     * If called from iothread context, wake the target cpu in
     * case its halted.
     */
    if (!qemu_cpu_is_self(cpu)) {
        qemu_cpu_kick(cpu);
<<<<<<< HEAD
    } else {
        if (use_icount) {
            cpu->icount_decr.u16.high = 0xffff;
            if (!cpu->can_do_io
                && (mask & ~old_mask) != 0) {
                cpu_abort(cpu, "Raised interrupt while not in I/O function");
            }
        } else {
            cpu->tcg_exit_req = 1;
        }
=======
        return;
    }

    cpu->icount_decr.u16.high = -1;
    if (use_icount &&
        !cpu->can_do_io
        && (mask & ~old_mask) != 0) {
        cpu_abort(cpu, "Raised interrupt while not in I/O function");
>>>>>>> 55ac0a9b
    }
}

CPUInterruptHandler cpu_interrupt_handler = tcg_handle_interrupt;
#endif<|MERGE_RESOLUTION|>--- conflicted
+++ resolved
@@ -42,27 +42,13 @@
      */
     if (!qemu_cpu_is_self(cpu)) {
         qemu_cpu_kick(cpu);
-<<<<<<< HEAD
     } else {
-        if (use_icount) {
-            cpu->icount_decr.u16.high = 0xffff;
-            if (!cpu->can_do_io
-                && (mask & ~old_mask) != 0) {
-                cpu_abort(cpu, "Raised interrupt while not in I/O function");
-            }
-        } else {
-            cpu->tcg_exit_req = 1;
+        cpu->icount_decr.u16.high = -1;
+        if (use_icount &&
+            !cpu->can_do_io
+            && (mask & ~old_mask) != 0) {
+            cpu_abort(cpu, "Raised interrupt while not in I/O function");
         }
-=======
-        return;
-    }
-
-    cpu->icount_decr.u16.high = -1;
-    if (use_icount &&
-        !cpu->can_do_io
-        && (mask & ~old_mask) != 0) {
-        cpu_abort(cpu, "Raised interrupt while not in I/O function");
->>>>>>> 55ac0a9b
     }
 }
 
